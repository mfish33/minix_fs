use anyhow::{anyhow, Context, Result};
use enum_dispatch::enum_dispatch;
use std::{fs, ops::Deref, os::unix::prelude::FileExt, rc::Rc, fmt::Display};

const SECTOR_SIZE: u64 = 512;
const SUPER_BLOCK_OFFSET: u64 = 1024;
const MINIX_MAGIC_NUMBER: i16 = 0x4D5A;
const PARTITION_TABLE_OFFSET: u64 = 0x1be;
const MINIX_PARTITION_TYPE: u8 = 0x81;

macro_rules! From_Bytes {
    ($struct_name: ident) => {
        #[allow(dead_code)]
        impl $struct_name {
            #[allow(dead_code)]
            pub fn from_partition_offset(
                partition: &Partition,
                offset: u64,
            ) -> Result<$struct_name> {
                let mut buffer = $struct_name::get_sized_buffer();
                let bytes_read = partition.read_at(&mut buffer, offset).with_context(|| {
                    format!(
                        "Failed to read {} at offset {}",
                        stringify!($Struct_name),
                        offset
                    )
                })?;

                if bytes_read != std::mem::size_of::<$struct_name>() {
                    Err(anyhow!(
                        "Failed to create {} at offset {}. Expected {} bytes got {} bytes",
                        stringify!($Struct_name),
                        offset,
                        std::mem::size_of::<$struct_name>(),
                        bytes_read
                    ))
                } else {
                    Ok(unsafe { std::mem::transmute(buffer) })
                }
            }

            #[allow(dead_code)]
            pub fn from_bytes(bytes: Vec<u8>) -> Vec<$struct_name> {
                let amnt = bytes.len() / std::mem::size_of::<$struct_name>();
                let struct_slice = unsafe { std::mem::transmute::<&[u8], &[$struct_name]> (&bytes) };
                Vec::from(&struct_slice[0..amnt])
            }

            #[allow(dead_code)]
            fn get_sized_buffer() -> [u8; std::mem::size_of::<$struct_name>()] {
                [0; std::mem::size_of::<$struct_name>()]
            }

            #[allow(dead_code)]
            fn size() -> usize {
                std::mem::size_of::<$struct_name>()
            }
        }
    };
}

#[repr(C)]
#[repr(packed)]
#[derive(Debug, Clone, Copy)]
struct PartitionTableEntry {
    bootind: u8,
    start_head: u8,
    start_sec: u8,
    start_cyl: u8,
    part_type: u8,
    end_head: u8,
    end_sec: u8,
    end_cyl: u8,
    l_first: u32,
    size: u32,
}

From_Bytes!(PartitionTableEntry);

#[repr(C)]
#[repr(packed)]
#[derive(Debug, Clone, Copy)]
struct SuperBlock {
    inodes: u32,
    pad1: u16,
    i_blocks: i16,      /* # of blocks used by inode bit map */
    z_blocks: i16,      /* # of blocks used by zone bit map */
    firstdata: u16,     /* number of first data zone */
    log_zone_size: i16, /* log2 of blocks per zone */
    pad2: i16,          /* make things line up again */
    max_file: u32,      /* maximum file size */
    zones: u32,         /* number of zones on disk */
    magic: i16,         /* magic number */
    pad3: i16,          /* make things line up again */
    block_size: u16,    /* block size in bytes */
    subversion: u8,     /* filesystem sub–version */
}

const DIRECT_ZONE_COUNT: usize = 7;

#[repr(C)]
#[repr(packed)]
#[derive(Debug, Clone, Copy)]
struct Inode {
    mode: u16,  /* mode */
    links: u16, /* number or links */
    uid: u16,
    gid: u16,
    size: u32,
    atime: i32,
    mtime: i32,
    ctime: i32,
    direct_zones: [u32; DIRECT_ZONE_COUNT],
    indirect: u32,
    two_indirect: u32,
    unused: u32,
}
From_Bytes!(Inode);

struct Permissions {
    mode: u16
}

impl From<u16> for Permissions {
    fn from(other: u16) -> Self {
        Permissions {mode: other}
    }
}

impl Display for Permissions {
    fn fmt(&self, f: &mut std::fmt::Formatter<'_>) -> std::fmt::Result {
        let mut perm = String::with_capacity(9);
        let letters = ['r', 'w', 'x'];

        if self.mode & 0o40000 != 0 {
            perm.push('d');
        }
        else {
            perm.push('-');
        }
        for i in 0..9 {
            if self.mode & (1 << (8 - i)) != 0 {
                perm.push(letters[i % letters.len()]);
            } else {
                perm.push('-');
            }
        }
        write!(f, "{}", perm)
    }
}


impl Inode {
    pub fn zone_iter<'b, 'a: 'b>(
        &'b self,
        part: &'a MinixPartition,
    ) -> impl Iterator<Item = u32> + 'b {
        let zone_size = part.super_block.zone_size();
        let file_size = self.size as u64;
        let take_amount = if file_size % zone_size == 0 {
            (file_size / zone_size) as usize
        } else {
            (file_size / zone_size) as usize + 1
        };
        self.zone_iter_inner(part)
            .take(take_amount)
    }

    fn zone_iter_inner<'b, 'a: 'b>(
        &'b self,
        part: &'a MinixPartition,
    ) -> Box<dyn Iterator<Item = u32> + 'b> {
        // Compiler will potentially copy from unaligned memory. This solves that issue
        let direct_zones = self.direct_zones;
        let direct_zone_vec = direct_zones.to_vec();

        let indirect_zone = self.indirect;

        let iter_ret = IndirectIterator {
            zone_ptrs: direct_zone_vec,
            idx: 0,
        };

        if self.indirect == 0 {
            return Box::new(iter_ret);
        }

        let iter_ret = iter_ret.chain(IndirectIterator::new(part, indirect_zone));
        if self.two_indirect == 0 {
            return Box::new(iter_ret);
        }

        Box::new(
            iter_ret.chain(
                IndirectIterator::new(part, self.two_indirect)
                    .filter(|zone| *zone != 0)
                    .flat_map(|zone| IndirectIterator::new(part, zone)),
            ),
        )
    }
}

struct IndirectIterator {
    zone_ptrs: Vec<u32>,
    idx: usize,
}

impl Iterator for IndirectIterator {
    type Item = u32;

    fn next(&mut self) -> Option<Self::Item> {
        let ret = self.zone_ptrs.get(self.idx).copied();
        self.idx += 1;
        ret
    }
}

impl IndirectIterator {
    fn new(partition: &MinixPartition, zone_id: u32) -> Self {
        assert_ne!(zone_id, 0, "IndirectIterator expects a valid zone");
        let block_idx = partition.super_block.zone_to_block(zone_id);

        // MINIX uses blocks instead of zones for indirect
        let block_data = partition
            .read_block(block_idx)
            .expect("indirect iterator could not read zone");
        let zone_ptrs: Vec<_> = block_data
            .chunks(4)
            .map(|chunk| u32::from_le_bytes([chunk[0], chunk[1], chunk[2], chunk[3]]))
            .collect();
        IndirectIterator { zone_ptrs, idx: 0 }
    }
}

#[repr(C)]
#[repr(packed)]
#[derive(Debug, Clone, Copy)]
struct DirectoryEntry {
    inode_idx: u32,
    file_name: [u8; 60],
}
From_Bytes!(DirectoryEntry);

impl SuperBlock {
    fn new(partition_entry: &Partition) -> Result<Self> {
        let super_block = SuperBlock::from_partition_offset(partition_entry, SUPER_BLOCK_OFFSET)?;
        let block_magic = super_block.magic;
        if block_magic != MINIX_MAGIC_NUMBER {
            Err(anyhow!(
                "Bad magic number. ({:x})\nThis doesn't look like a MINIX filesystem",
                block_magic
            ))
        } else {
            Ok(super_block)
        }
    }
}

impl SuperBlock {
    fn zone_size(&self) -> u64 {
        (self.block_size as u64) << self.log_zone_size
    }

    fn zone_to_block(&self, zone_id: u32) -> u32 {
        zone_id * (1 << self.log_zone_size)
    }
}

#[derive(Debug, Clone)]
pub enum PartitionTree {
    Partition(Partition),
    SubPartitions(Box<[Option<PartitionTree>; 4]>),
}

#[derive(Debug, Clone)]
pub struct Partition {
    file: Rc<fs::File>,
    start_bytes: u64,
    size_bytes: u64,
    partition_table_abs_offset: u64,
}

impl Partition {
    fn read_at(&self, buf: &mut [u8], offset: u64) -> Result<usize> {
        if offset + buf.len() as u64 > self.size_bytes {
            return Err(anyhow!("Failed to read from partition. Detected over read.\nPartition {:?}\noffset: {}, len: {}", self, offset, buf.len()));
        }
        let bytes = self.file.read_at(buf, offset + self.start_bytes)?;
        Ok(bytes)
    }

    fn get_partition_table(&self) -> Result<PartitionTableEntry> {
        let mut buf = PartitionTableEntry::get_sized_buffer();
        let bytes = self.file.read_at(&mut buf, self.partition_table_abs_offset)?;
        if bytes != std::mem::size_of::<PartitionTableEntry>() {
            return Err(anyhow!("Failed to read partition table entry"));
        }
        Ok(unsafe {std::mem::transmute(buf)})
    }
}

#[derive(Debug, Clone)]
pub struct MinixPartition<'a> {
    partition: &'a Partition,
    super_block: SuperBlock,
}

impl<'a> MinixPartition<'a> {
    pub fn new(partition: &'a Partition) -> Result<Self> {
        // TODO: Somehow check the partition table entry for the partition type??
        let partition_table = partition.get_partition_table()?;
        if partition_table.part_type != MINIX_PARTITION_TYPE {
            return Err(anyhow!("This doesn't look like a MINIX filesystem. {}", partition_table.part_type))
        }
        let super_block = SuperBlock::new(partition)?;
        Ok(MinixPartition {
            partition,
            super_block,
        })
    }

    fn read_zone(&self, zone: u32) -> Result<Vec<u8>> {
        let zone_size = self.super_block.zone_size();
        let mut zone_data = vec![0; zone_size as usize];
        let bytes_read = self.read_at(&mut zone_data, zone_size * zone as u64)? as u64;
        if bytes_read != zone_size {
            Err(anyhow!(
                "Failed to read zone {} of zone_size: {}. Relieved {} bytes",
                zone,
                zone_size,
                bytes_read
            ))
        } else {
            Ok(zone_data)
        }
    }

    // NOTE: inodes are 1 indexed
    fn get_inode(&self, idx: u32) -> Result<Inode> {
        assert_ne!(idx, 0, "0 is not a valid inode");
        // Add 2 to account for first two reserved blocks
        let first_inode_block = (2 + self.super_block.i_blocks + self.super_block.z_blocks) as u64;
        let inode_file_offset = first_inode_block * self.super_block.block_size as u64;
        let inode_table_offset = Inode::size() * (idx - 1) as usize;
        Inode::from_partition_offset(self, inode_file_offset + inode_table_offset as u64)
    }

    fn read_block(&self, block_idx: u32) -> Result<Vec<u8>> {
        let block_size = self.super_block.block_size as u64;
        let mut block_data = vec![0; block_size as usize];
        let bytes_read = self.read_at(&mut block_data, block_size * block_idx as u64)? as u64;
        if bytes_read != block_size {
            Err(anyhow!(
                "Failed to read block {} of block_size: {}. Relieved {} bytes",
                block_idx,
                block_size,
                bytes_read
            ))
        } else {
            Ok(block_data)
        }
    }

    pub fn root_ref(&self) -> Result<DirectoryRef> {
        let inode = self.get_inode(1)?;
        Ok(DirectoryRef {
            inode,
            name: "/".to_string(),
            partition: self,
        })
    }
}

impl<'a> Deref for MinixPartition<'a> {
    type Target = Partition;

    fn deref(&self) -> &Self::Target {
        self.partition
    }
}

impl PartitionTree {
    pub fn new(file_path: &str) -> Result<PartitionTree> {
        let file = fs::File::open(file_path)
            .with_context(|| format!("Could not open disk located at {}", file_path))?;
        let possible_partition = Partition {
            size_bytes: file.metadata()?.len(),
            file: Rc::new(file),
            start_bytes: 0,
            partition_table_abs_offset: 0,
        };
        Self::get_partitions(possible_partition)
    }

    pub fn get_sub_partition(&self, idx: usize) -> Option<&PartitionTree> {
        match self {
            PartitionTree::Partition(_) => None,
            PartitionTree::SubPartitions(subs) => subs[idx].as_ref(),
        }
    }

    fn get_partitions(possible_partition: Partition) -> Result<PartitionTree> {
        let mut buf = [0u8; 2];
        // TODO: MAKE CLEANER
        possible_partition
            .file
            .read_at(&mut buf, 510 + possible_partition.start_bytes)
            .ok();

        if !(buf[0] == 0x55 && buf[1] == 0xAA) {
            // No partition table
            return Ok(PartitionTree::Partition(possible_partition));
        }

        let mut partition_table = Box::new([None, None, None, None]);
        for i in 0..partition_table.len() {
            let relative_partition_table_offset = PARTITION_TABLE_OFFSET + (PartitionTableEntry::size() * i) as u64;
            let partition_table_entry = PartitionTableEntry::from_partition_offset(
                &possible_partition,
                relative_partition_table_offset
            )?;

            // it is zero if it is an empty partition
            // TODO: Check this assumption
            if partition_table_entry.size != 0 {
                partition_table[i] = Some(PartitionTree::get_partitions(Partition {
                    file: possible_partition.file.clone(),
                    start_bytes: partition_table_entry.l_first as u64 * SECTOR_SIZE,
                    size_bytes: partition_table_entry.size as u64 * SECTOR_SIZE,
                    partition_table_abs_offset: possible_partition.start_bytes + relative_partition_table_offset
                })?);
            }
        }

        Ok(PartitionTree::SubPartitions(partition_table))
    }
}

impl TryFrom<&PartitionTree> for Partition {
    type Error = ();

    fn try_from(partition_tree: &PartitionTree) -> std::result::Result<Self, Self::Error> {
        match partition_tree {
            PartitionTree::Partition(part) => Ok(part.clone()),
            _ => std::result::Result::Err(()),
        }
    }
}

From_Bytes!(SuperBlock);

#[enum_dispatch]
trait FileSystemRefFunctionality {
    fn name(&self) -> &String;
    fn inode(&self) -> &Inode;
}

#[enum_dispatch(FileSystemRefFunctionality)]
#[derive(Debug, Clone)]
pub enum FileSystemRef<'a> {
    DirectoryRef(DirectoryRef<'a>),
    FileRef(FileRef<'a>),
}

impl<'a, 'b: 'a> FileSystemRef<'b> {
    fn from_directory_entry(
        partition: &'b MinixPartition,
        dir_entry: DirectoryEntry,
    ) -> Result<Self> {
        const REGULAR_FILE_MASK: u16 = 0o0100000;
        const DIRECTORY_MASK: u16 = 0o0040000;
        const FILE_TYPE_MASK: u16 = 0o0170000;

        let name_vec: Vec<_> = dir_entry
            .file_name
            .into_iter()
            .take_while(|ch| *ch != 0)
            .collect();
        let name = String::from_utf8(name_vec)?;
        let inode = partition.get_inode(dir_entry.inode_idx)?;

        let inode_mode = inode.mode;
        match FILE_TYPE_MASK & inode_mode {
            REGULAR_FILE_MASK => Ok(FileSystemRef::FileRef(FileRef {
                inode,
                name,
                partition,
            })),
            DIRECTORY_MASK => Ok(FileSystemRef::DirectoryRef(DirectoryRef {
                inode,
                name,
                partition,
            })),
            _ => Err(anyhow!(
                "Could not create a file system ref. Got invalid mode {inode_mode}"
            )),
        }
    }
}

impl Display for FileSystemRef<'_> {
    fn fmt(&self, f: &mut std::fmt::Formatter<'_>) -> std::fmt::Result {
        let permisions: Permissions = self.inode().mode.into();
        let size = self.inode().size;
        write!(f, "{}{:>10} {}", permisions, size, self.name())
    }
}

#[derive(Debug, Clone)]
pub struct DirectoryRef<'a> {
    partition: &'a MinixPartition<'a>,
    inode: Inode,
    pub name: String,
}

impl<'a> DirectoryRef<'a> {
    pub fn get(&self) -> Result<Directory> {
        Directory::new(self)
    }
}

impl<'a> FileSystemRefFunctionality for DirectoryRef<'a> {
    fn name(&self) -> &String {
        &self.name
    }

    fn inode(&self) ->  &Inode {
        &self.inode
    }
}

#[derive(Debug, Clone)]
pub struct FileRef<'a> {
    partition: &'a MinixPartition<'a>,
    inode: Inode,
    pub name: String,
}

impl<'a> FileRef<'a> {
    pub fn get(&self) -> Result<Vec<u8>> {
        let mut data = self.inode
            .zone_iter(self.partition)
            .fold(Ok(vec![]), |acc:Result<Vec<u8>>, zone_id| {
                let mut acc_vec = acc?;
                if zone_id == 0 {
                    let mut zeroed = vec![0; self.partition.super_block.zone_size() as usize];
                    acc_vec.append(&mut zeroed);
                } else {
                    let mut zone_data = self.partition.read_zone(zone_id)?;
                    acc_vec.append(&mut zone_data);
                }
                Ok(acc_vec)
            })?;
        // the size should be eual or smaller
        data.resize(self.inode.size as usize, 0);
        Ok(data)
    }
}

impl<'a> FileSystemRefFunctionality for FileRef<'a> {
    fn name(&self) -> &String {
        &self.name
    }

    fn inode(&self) ->  &Inode {
        &self.inode
    }
}

#[derive(Debug, Clone)]
pub struct Directory<'a, 'b: 'a> {
    dir_ref: &'a DirectoryRef<'b>,
    refs: Vec<FileSystemRef<'b>>,
}

impl<'a, 'b: 'a> Directory<'a, 'b> {
    fn new(dir_ref: &'a DirectoryRef<'b>) -> Result<Directory<'a, 'b>> {
        let dir_entry_bytes: Vec<u8> = dir_ref
            .inode
            .zone_iter(dir_ref.partition)
            // TODO: This should maybe be done with an assert
            // Filter out zone_id 0 since it is valid for files but not for directories
            .filter(|zone_id| *zone_id != 0)
            .fold(Ok(vec![]), |acc: Result<Vec<u8>>, zone_id: u32| {
                let mut acc_vec = acc?;
                let mut zone_data = dir_ref.partition.read_zone(zone_id)?;
                acc_vec.append(&mut zone_data);
                Ok(acc_vec)
            })?;
        let dir_entries = DirectoryEntry::from_bytes(dir_entry_bytes);
        let refs = dir_entries
            .into_iter()
            // Need to filter out 0 since because from_bytes will just convert entire zones
            .filter(|dir_entry| dir_entry.inode_idx != 0)
            .map(|dir_entry| FileSystemRef::from_directory_entry(dir_ref.partition, dir_entry))
            .collect::<Result<Vec<_>, _>>()?;

        Ok(Self { dir_ref, refs })
    }

    pub fn iter(&'a self) -> impl Iterator<Item = &'a FileSystemRef<'b>> + '_ {
        self.refs.iter()
    }

    pub fn dir_iter(&'a self) -> impl Iterator<Item = &DirectoryRef> + '_ {
        self.refs
            .iter()
            .filter_map(|file_system_ref| match file_system_ref {
                FileSystemRef::DirectoryRef(dir) => Some(dir),
                FileSystemRef::FileRef(_) => None,
            })
    }

    pub fn file_iter(&'a self) -> impl Iterator<Item = &FileRef> + '_ {
        self.refs
            .iter()
            .filter_map(|file_system_ref| match file_system_ref {
                FileSystemRef::DirectoryRef(_) => None,
                FileSystemRef::FileRef(file) => Some(file),
            })
    }

    pub fn find_dir(&'a self, name: &str) -> Option<&DirectoryRef> {
        self.dir_iter().find(|dir_ref| dir_ref.name == name)
    }

    pub fn find_file(&'a self, name: &str) -> Option<&FileRef> {
        self.file_iter().find(|file_ref| file_ref.name == name)
    }

<<<<<<< HEAD
    pub fn find(&'a self, name: &str) -> Option<&'a FileSystemRef<'b>> {
        self.iter().find(|file_ref| file_ref.name() == name)
    }

    pub fn get_at_path(self: &'a Directory<'a, 'b>, mut path: &str) -> Result<FileSystemRef<'b>> {
=======
    pub fn get_at_path(&'a self, mut path: &str) -> Result<FileSystemRef<'b>> {
>>>>>>> 2973b2fb
        // treat paths which lead with '/' the same as those which don't,
        // relative to some directory, "/usr/bin/gcc" == "usr/bin/gcc" should return the same file, if it exists
        if let Some('/') = path.chars().next() {
            path = &path[1..];
        }
<<<<<<< HEAD

        let path_elements:Vec<_> = path.split('/').collect();
        self.get_at_path_internal(&path_elements)
    }

    fn get_at_path_internal(self: &'a Directory<'a, 'b>, path: &[&str]) -> Result<FileSystemRef<'b>> {
        if path.is_empty() {
            // if path is empty then the current directory is returned
            return Ok(FileSystemRef::DirectoryRef(self.deref().clone()))
        };

        match (self.find(path[0]), &path[1..]) {
            (Some(FileSystemRef::DirectoryRef(dir_ref)), rst_path) => {
                let sub_dir = Directory::new(dir_ref)?;
                sub_dir.get_at_path_internal(rst_path)
            },
            // Files should not have any path left after them
            (Some(FileSystemRef::FileRef(file_ref)), []) => {
               Ok(FileSystemRef::FileRef(file_ref.clone()))
            },
            _ => Err(anyhow!("invalid path"))
=======
        match path.split_once(&['\\', '/']) {
            Some((stem, path)) => {
                if let Some(FileSystemRef::DirectoryRef(dref)) = self.iter().find(|file_system_ref| file_system_ref.name() == stem) {
                    Directory::new(dref)?.get_at_path(path)
                } else {
                    Err(anyhow::Error::msg("invalid path"))
                }
            }
            None => {
                if let Some(fsref) = self.iter().find(|file_system_ref| file_system_ref.name() == path) {
                    Ok(fsref.clone())
                } else {
                    Err(anyhow::Error::msg("invalid path"))
                }
            }
>>>>>>> 2973b2fb
        }
    }
}

impl<'a, 'b: 'a> Deref for Directory<'a, 'b> {
    type Target = DirectoryRef<'b>;

    fn deref(&self) -> &Self::Target {
        self.dir_ref
    }
}

#[cfg(test)]
mod tests {
    use anyhow::Ok;

    use super::*;
    use std::ffi::CString;

    // #[test]
    // fn test_get_super_block() -> Result<()> {
    //     let file = fs::File::open("./Images/Files").unwrap();
    //     let super_block = SuperBlock::new(&file)?;
    //     println!("{:?}", super_block);
    //     Ok(())
    // }

    #[test]
    fn test_level_one_indirection() -> Result<()> {
        let partition: Partition = (&PartitionTree::new("./Images/BigIndirectDirs")?)
            .try_into()
            .unwrap();
        let minix_partition = MinixPartition::new(&partition)?;
        let root_ref = minix_partition.root_ref()?;
        let root_dir = root_ref.get()?;
        let level_1 = root_dir.find_dir("Level1").unwrap().get()?;
        let level_2 = level_1.find_dir("Level2").unwrap().get()?;

        let contents: Vec<_> = level_2
            .iter()
            .map(|file_system_ref| file_system_ref.name())
            .cloned()
            .collect();

        let mut expected = vec![".".to_string(), "..".to_string(), "BigDir".to_string()];
        for i in 0..=950 {
            if i % 10 > 7 {
                continue;
            }
            expected.push(format!("file_{:0>3}", i))
        }
        expected.push("LastFile".to_string());

        assert_eq!(contents.len(), expected.len());
        assert_eq!(contents, expected);

        Ok(())
    }

    #[test]
    fn test_partition_table() -> Result<()> {
        let partition_tree = PartitionTree::new("./Images/Partitioned").unwrap();
        let PartitionTree::SubPartitions(subs) = partition_tree else {
            panic!("Did not get superstitions back")
        };

        for sub_partition in *subs {
            assert!(sub_partition.is_some());
        }

        Ok(())
    }

    #[test]
    fn test_sub_partition_and_hard_disk_run() -> Result<()> {
        let partition_tree = PartitionTree::new("./Images/HardDisk").unwrap();
        let PartitionTree::SubPartitions(primary_table) = partition_tree else {
            panic!("Did not get primary partition table")
        };

        let Some(PartitionTree::SubPartitions(sub_table)) = &primary_table[0] else {
            panic!("Did not get primary partition")
        };

        let Some(PartitionTree::Partition(sub_partition)) = &sub_table[2] else {
            panic!("Did not get sub partition back")
        };

        let minix_fs = MinixPartition::new(sub_partition)?;

        let root_ref = minix_fs.root_ref()?;
        let root_dir = root_ref.get()?;

        let root_contents: Vec<_> = root_dir
            .iter()
            .map(|fs_ref| fs_ref.name())
            .collect();
        // TODO find out why . and .. are files
        let root_expected = vec![
            ".",
            "..",
            "adm",
            "ast",
            "bin",
            "etc",
            "gnu",
            "include",
            "lib",
            "log",
            "man",
            "mdec",
            "preserve",
            "run",
            "sbin",
            "spool",
            "tmp",
            "src",
            "home",
        ];

        assert_eq!(root_expected, root_contents);

        let home = root_dir.find_dir("home").unwrap().get()?;
        let pnico = home.find_dir("pnico").unwrap().get()?;

        let pnico_contents: Vec<_> = pnico
            .iter()
            .map(|fs_ref| fs_ref.name())
            .collect();

        let pnico_expected = vec![
            ".",
            "..",
            ".ashrc",
            ".ellepro.b1",
            ".ellepro.e",
            ".exrc",
            ".profile",
            ".vimrc",
            "Message",
        ];

        assert_eq!(pnico_expected, pnico_contents);

        let message_bytes = pnico.find_file("Message").unwrap().get()?;
        let message_c_string = CString::new(message_bytes)?;
        let message_string = message_c_string.to_str()?;

        assert_eq!(message_string, "Hello.\n\nIf you can read this, you're getting somewhere.\n\nHappy hacking.\n");

        Ok(())
    }

    #[test]
    fn test_file_get() -> Result<()> {
        let partition_tree = PartitionTree::new("./Images/HardDisk").unwrap();
        let PartitionTree::SubPartitions(primary_table) = partition_tree else {
            panic!("Did not get primary partition table")
        };

        let Some(PartitionTree::SubPartitions(sub_table)) = &primary_table[0] else {
            panic!("Did not get primary partition")
        };

        let Some(PartitionTree::Partition(sub_partition)) = &sub_table[2] else {
            panic!("Did not get sub partition back")
        };

        let minix_fs = MinixPartition::new(sub_partition)?;

        let root_ref = minix_fs.root_ref()?;
        let root_dir = root_ref.get()?;

        let bin_dir = root_dir.get_at_path("bin").expect("bin not found");
        let pnico_dir = root_dir.get_at_path("home/pnico").expect("pnico not found");
        let message_file = root_dir.get_at_path("home/pnico/Message").expect("message not found");
        let message_file_alt = root_dir.get_at_path("/home/pnico/Message").expect("message alt not found");
        let message_complex = root_dir.get_at_path("/home/pnico/./../pnico/../../home/pnico/./Message").expect("message not found along complex path");

        let FileSystemRef::DirectoryRef(bin) = bin_dir else {
            panic!("bin not dir");
        };
        let FileSystemRef::DirectoryRef(pnico) = pnico_dir else {
            panic!("pnico not dir");
        };
        let FileSystemRef::FileRef(msg) = message_file else {
            panic!("msg not file");
        };
        let FileSystemRef::FileRef(msg_alt) = message_file_alt else {
            panic!("msg alt not file");
        };
        let FileSystemRef::FileRef(msg_complex) = message_complex else {
            panic!("msg alt not file");
        };


        assert!(bin.name == "bin");
        assert!(pnico.name == "pnico");
        assert_eq!(CString::new(msg.get().expect("could not read msg"))?.to_str()?, "Hello.\n\nIf you can read this, you're getting somewhere.\n\nHappy hacking.\n");
        assert_eq!(CString::new(msg_alt.get().expect("could not read msg"))?.to_str()?, "Hello.\n\nIf you can read this, you're getting somewhere.\n\nHappy hacking.\n");
        assert_eq!(CString::new(msg_complex.get().expect("could not read msg"))?.to_str()?, "Hello.\n\nIf you can read this, you're getting somewhere.\n\nHappy hacking.\n");

        Ok(())
    }

}<|MERGE_RESOLUTION|>--- conflicted
+++ resolved
@@ -12,7 +12,6 @@
     ($struct_name: ident) => {
         #[allow(dead_code)]
         impl $struct_name {
-            #[allow(dead_code)]
             pub fn from_partition_offset(
                 partition: &Partition,
                 offset: u64,
@@ -39,19 +38,16 @@
                 }
             }
 
-            #[allow(dead_code)]
             pub fn from_bytes(bytes: Vec<u8>) -> Vec<$struct_name> {
                 let amnt = bytes.len() / std::mem::size_of::<$struct_name>();
                 let struct_slice = unsafe { std::mem::transmute::<&[u8], &[$struct_name]> (&bytes) };
                 Vec::from(&struct_slice[0..amnt])
             }
 
-            #[allow(dead_code)]
             fn get_sized_buffer() -> [u8; std::mem::size_of::<$struct_name>()] {
                 [0; std::mem::size_of::<$struct_name>()]
             }
 
-            #[allow(dead_code)]
             fn size() -> usize {
                 std::mem::size_of::<$struct_name>()
             }
@@ -628,21 +624,16 @@
         self.file_iter().find(|file_ref| file_ref.name == name)
     }
 
-<<<<<<< HEAD
     pub fn find(&'a self, name: &str) -> Option<&'a FileSystemRef<'b>> {
         self.iter().find(|file_ref| file_ref.name() == name)
     }
 
     pub fn get_at_path(self: &'a Directory<'a, 'b>, mut path: &str) -> Result<FileSystemRef<'b>> {
-=======
-    pub fn get_at_path(&'a self, mut path: &str) -> Result<FileSystemRef<'b>> {
->>>>>>> 2973b2fb
         // treat paths which lead with '/' the same as those which don't,
         // relative to some directory, "/usr/bin/gcc" == "usr/bin/gcc" should return the same file, if it exists
         if let Some('/') = path.chars().next() {
             path = &path[1..];
         }
-<<<<<<< HEAD
 
         let path_elements:Vec<_> = path.split('/').collect();
         self.get_at_path_internal(&path_elements)
@@ -664,23 +655,6 @@
                Ok(FileSystemRef::FileRef(file_ref.clone()))
             },
             _ => Err(anyhow!("invalid path"))
-=======
-        match path.split_once(&['\\', '/']) {
-            Some((stem, path)) => {
-                if let Some(FileSystemRef::DirectoryRef(dref)) = self.iter().find(|file_system_ref| file_system_ref.name() == stem) {
-                    Directory::new(dref)?.get_at_path(path)
-                } else {
-                    Err(anyhow::Error::msg("invalid path"))
-                }
-            }
-            None => {
-                if let Some(fsref) = self.iter().find(|file_system_ref| file_system_ref.name() == path) {
-                    Ok(fsref.clone())
-                } else {
-                    Err(anyhow::Error::msg("invalid path"))
-                }
-            }
->>>>>>> 2973b2fb
         }
     }
 }
